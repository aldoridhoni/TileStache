--- conflicted
+++ resolved
@@ -147,13 +147,9 @@
         ll = self.layer.projection.coordinateProj(coord.down())
         ur = self.layer.projection.coordinateProj(coord.right())
         bounds = ll.x, ll.y, ur.x, ur.y
-<<<<<<< HEAD
-=======
-        bbox = 'ST_MakeBox2D(ST_MakePoint(%.2f, %.2f), ST_MakePoint(%.2f, %.2f))' % bounds
         
         if query not in self.columns:
             self.columns[query] = query_columns(self.dbinfo, self.srid, query, bounds)
->>>>>>> b26b824d
         
         tolerance = self.simplify * tolerances[coord.zoom] if coord.zoom < self.simplify_until else None
         
@@ -257,7 +253,6 @@
         else:
             raise ValueError(format)
 
-<<<<<<< HEAD
 def topojson_encode(out, features):
     '''
     '''
@@ -320,10 +315,7 @@
     
     dump(result, out)
 
-def query_columns(dbinfo, srid, subquery):
-=======
 def query_columns(dbinfo, srid, subquery, bounds):
->>>>>>> b26b824d
     ''' Get information about the columns returned for a subquery.
     '''
     with Connection(dbinfo) as db:
